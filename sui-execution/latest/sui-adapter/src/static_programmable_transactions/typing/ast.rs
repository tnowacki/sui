--- conflicted
+++ resolved
@@ -4,12 +4,8 @@
 use crate::static_programmable_transactions::{
     linkage::resolved_linkage::ResolvedLinkage, loading::ast as L, spanned::Spanned,
 };
-<<<<<<< HEAD
 use indexmap::{IndexMap, IndexSet};
-=======
-use indexmap::IndexSet;
 use move_core_types::{account_address::AccountAddress, u256::U256};
->>>>>>> 0adf70da
 use move_vm_types::values::VectorSpecialization;
 use std::{cell::OnceCell, vec};
 use sui_types::base_types::{ObjectID, ObjectRef};
@@ -68,7 +64,16 @@
     pub constraint: BytesConstraint,
 }
 
-<<<<<<< HEAD
+#[derive(Debug)]
+pub struct WithdrawalInput {
+    pub original_input_index: InputIndex,
+    /// The full type `sui::funds_accumulator::Withdrawal<T>`
+    pub ty: Type,
+    pub owner: AccountAddress,
+    /// This amount is verified to be <= the max for the type described by the `T` in `ty`
+    pub amount: U256,
+}
+
 #[derive(Debug, Clone, Copy)]
 pub struct WithdrawalConversion {
     // Result index to a call to `sui::funds_accumulator::withdrawal_owner`
@@ -81,16 +86,6 @@
 #[derive(Debug, Clone, Copy, PartialEq, Eq)]
 pub enum WithdrawalConversionKind {
     ToCoin,
-=======
-#[derive(Debug)]
-pub struct WithdrawalInput {
-    pub original_input_index: InputIndex,
-    /// The full type `sui::funds_accumulator::Withdrawal<T>`
-    pub ty: Type,
-    pub owner: AccountAddress,
-    /// This amount is verified to be <= the max for the type described by the `T` in `ty`
-    pub amount: U256,
->>>>>>> 0adf70da
 }
 
 pub type Commands = Vec<Command>;
