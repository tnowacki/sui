--- conflicted
+++ resolved
@@ -311,18 +311,17 @@
             SplatLocation::GasCoin => T::Location::GasCoin,
             SplatLocation::Result(i, j) => T::Location::Result(i, j),
             SplatLocation::Input(i) => match &self.input_resolution[i.0 as usize] {
-<<<<<<< HEAD
                 InputKind::Object => {
                     let Some(index) = self.objects.get_index_of(&i) else {
                         invariant_violation!("Unbound object input {}", i.0)
                     };
                     T::Location::ObjectInput(index as u16)
-=======
-                InputKind::Object | InputKind::Withdrawal => {
-                    self.fixed_type(env, location)?.ok_or_else(|| {
-                        make_invariant_violation!("Expected fixed type for {location:?}")
-                    })?
->>>>>>> 0adf70da
+                }
+                InputKind::Withdrawal => {
+                    let Some(index) = self.withdrawals.get_index_of(&i) else {
+                        invariant_violation!("Unbound withdrawal input {}", i.0)
+                    };
+                    T::Location::WithdrawalInput(index as u16)
                 }
                 InputKind::Pure => {
                     let ty = match expected_ty {
